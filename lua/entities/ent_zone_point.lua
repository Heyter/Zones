--- conflicted
+++ resolved
@@ -103,14 +103,10 @@
 			self:SetRenderBoundsWS(self:GetPos(),next:GetPos()+Vector(0,0,next:GetTall()))
 			self.resizedto = next
 		end
-<<<<<<< HEAD
 		
 		local ply = LocalPlayer()
 		local wep = ply:GetActiveWeapon()
-=======
-
-		local wep = LocalPlayer():GetActiveWeapon()
->>>>>>> fdb21b6c
+    
 		if wep:IsValid() and wep:GetClass() == "weapon_zone_designator" then
 			if ply:GetEyeTrace().Entity == self then
 				self:SetColor(Color(255,0,0))
@@ -121,19 +117,13 @@
 			end
 		end
 	else
-<<<<<<< HEAD
-		if IsValid(self.Resizing) then
-			self:SetTall((self.Resizing:GetEyeTrace().HitPos - self:GetPos()).z)
-		end
-=======
-
+    
 		if IsValid(self.Resizing) then
 
 			self:SetTall((self.Resizing:GetEyeTrace().HitPos - self:GetPos()).z)
 
 		end
 
->>>>>>> fdb21b6c
 	end
 end
 
